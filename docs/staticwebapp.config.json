--- conflicted
+++ resolved
@@ -3,11 +3,7 @@
         "Strict-Transport-Security": "max-age=31536000; includeSubDomains; preload",
         "X-Content-Type-Options": "nosniff",
         "X-Frame-Options": "DENY",
-<<<<<<< HEAD
-        "Content-Security-Policy": "default-src 'self'; script-src 'self' 'unsafe-inline' https://www.googletagmanager.com https://www.google-analytics.com; connect-src 'self' https://www.googletagmanager.com https://www.google-analytics.com https://analytics.google.com https://region1.google-analytics.com https://region1.analytics.google.com https://stats.g.doubleclick.net; img-src 'self' data: https://www.google-analytics.com https://www.googletagmanager.com; style-src 'self' 'unsafe-inline'; font-src 'self'; worker-src 'self'; frame-src 'self' https://www.youtube.com https://www.youtube-nocookie.com https://player.vimeo.com; object-src 'none'; base-uri 'self'; form-action 'self'"
-=======
-        "Content-Security-Policy": "default-src 'self'; script-src 'self' 'unsafe-inline' https://www.googletagmanager.com https://www.google-analytics.com https://static.cloudflareinsights.com; connect-src 'self' https://www.googletagmanager.com https://www.google-analytics.com https://analytics.google.com https://region1.google-analytics.com https://region1.analytics.google.com https://stats.g.doubleclick.net https://cloudflareinsights.com; img-src 'self' data: https://www.google-analytics.com https://www.googletagmanager.com; style-src 'self' 'unsafe-inline'; font-src 'self'; worker-src 'self'; frame-src 'self' https://www.youtube.com https://www.youtube-nocookie.com; object-src 'none'; base-uri 'self'; form-action 'self'"
->>>>>>> 09f2a258
+        "Content-Security-Policy": "default-src 'self'; script-src 'self' 'unsafe-inline' https://www.googletagmanager.com https://www.google-analytics.com https://static.cloudflareinsights.com; connect-src 'self' https://www.googletagmanager.com https://www.google-analytics.com https://analytics.google.com https://region1.google-analytics.com https://region1.analytics.google.com https://stats.g.doubleclick.net https://cloudflareinsights.com; img-src 'self' data: https://www.google-analytics.com https://www.googletagmanager.com; style-src 'self' 'unsafe-inline'; font-src 'self'; worker-src 'self'; frame-src 'self' https://www.youtube.com https://www.youtube-nocookie.com https://player.vimeo.com; object-src 'none'; base-uri 'self'; form-action 'self'"
     },
     "routes": [
         {
@@ -30,17 +26,6 @@
             "route": "/sitemap.xml",
             "headers": {
                 "Content-Type": "application/xml",
-                "Access-Control-Allow-Origin": "*",
-                "Access-Control-Allow-Methods": "GET, OPTIONS",
-                "Access-Control-Allow-Headers": "Content-Type, Accept, Authorization, cache-control, pragma, x-requested-with",
-                "Access-Control-Max-Age": "3600",
-                "Cache-Control": "public, max-age=3600"
-            }
-        },
-        {
-            "route": "/search-index.json",
-            "headers": {
-                "Content-Type": "application/json",
                 "Access-Control-Allow-Origin": "*",
                 "Access-Control-Allow-Methods": "GET, OPTIONS",
                 "Access-Control-Allow-Headers": "Content-Type, Accept, Authorization, cache-control, pragma, x-requested-with",

--- conflicted
+++ resolved
@@ -59,7 +59,7 @@
         <link rel="alternate" type="application/rss+xml" title="Mark Hazleton Articles" href="/rss.xml" />
         <link rel="alternate" type="application/rss+xml" title="Mark Hazleton Projects" href="/projects-rss.xml" />
         <!-- Modern Layout Styles (includes Bootstrap 5, Bootstrap Icons, Font Awesome, PrismJS)-->
-        <link href="/css/modern-styles.css?v=1.0.15" rel="stylesheet" />
+        <link href="/css/modern-styles.css?v=1.0.16" rel="stylesheet" />
         <!-- Enhanced JSON-LD Structured Data for SEO-->
         <script type="application/ld+json">
             {
@@ -122,7 +122,7 @@
                         <li class="nav-item"><a class="nav-link" href="/articles.html">Articles</a></li>
                     </ul>
                     <!-- Search Box - Inside collapsible navbar-->
-                    <form class="d-flex me-3 my-2 my-lg-0" onsubmit="return searchArticles(event);">
+                    <form class="d-flex me-3 my-2 my-lg-0" onsubmit="return searchArticles(event)">
                         <div class="input-group search-box">
                             <input class="form-control" id="headerSearchInput" type="search" placeholder="Search articles..." aria-label="Search articles" autocomplete="off" />
                             <button class="btn btn-outline-light" type="submit" aria-label="Search"><i class="bi bi-search"></i></button>
@@ -162,11 +162,7 @@
                             <h1 class="h3 fw-bold" id="top">Article Title Here</h1>
                             <div class="subheading h4 text-muted mb-4">Article Subtitle Here</div>
                             <div class="article-meta text-muted mb-4">
-<<<<<<< HEAD
-                                <time datetime="2025-12-15T17:35:08.004Z">December 15, 2025</time>
-=======
-                                <time datetime="2025-12-12T17:37:21.819Z">December 12, 2025</time>
->>>>>>> 09f2a258
+                                <time datetime="2025-12-15T17:38:49.811Z">December 15, 2025</time>
                                 <span class="mx-2">•</span>
                                 <span>by Mark Hazleton</span>
                                 <span class="mx-2">•</span>
@@ -276,11 +272,11 @@
                 <div class="row">
                     <div class="col-12 text-center">
                         <p class="mb-0">&copy; 2025 Mark Hazleton. All rights reserved.</p>
-                        <p class="small text-muted mt-2 mb-0">v1.0.15 • Built: 12/12/2025</p>
+                        <p class="small text-muted mt-2 mb-0">v1.0.16 • Built: 12/15/2025</p>
                     </div>
                 </div>
             </div>
         </footer>
-        <script src="/js/scripts.js?v=1.0.15"></script>
+        <script src="/js/scripts.js?v=1.0.16"></script>
     </body>
 </html>
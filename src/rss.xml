--- conflicted
+++ resolved
@@ -5,11 +5,7 @@
     <link>https://markhazleton.com/articles.html</link>
     <description>Latest articles and insights from Mark Hazleton.</description>
     <language>en-us</language>
-<<<<<<< HEAD
-    <lastBuildDate>Mon, 15 Dec 2025 17:35:18 GMT</lastBuildDate>
-=======
-    <lastBuildDate>Fri, 12 Dec 2025 17:37:27 GMT</lastBuildDate>
->>>>>>> 09f2a258
+    <lastBuildDate>Mon, 15 Dec 2025 17:39:00 GMT</lastBuildDate>
     <atom:link href="https://markhazleton.com/articles-rss.xml" rel="self" type="application/rss+xml" />
     <image>
       <url>https://markhazleton.com/apple-touch-icon.png</url>

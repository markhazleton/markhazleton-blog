--- conflicted
+++ resolved
@@ -5,11 +5,7 @@
     <link>https://markhazleton.com/projects.html</link>
     <description>Latest project updates and releases from Mark Hazleton's portfolio.</description>
     <language>en-us</language>
-<<<<<<< HEAD
-    <lastBuildDate>Mon, 15 Dec 2025 17:35:18 GMT</lastBuildDate>
-=======
-    <lastBuildDate>Fri, 12 Dec 2025 17:37:27 GMT</lastBuildDate>
->>>>>>> 09f2a258
+    <lastBuildDate>Mon, 15 Dec 2025 17:39:00 GMT</lastBuildDate>
     <atom:link href="https://markhazleton.com/projects-rss.xml" rel="self" type="application/rss+xml" />
     <image>
       <url>https://markhazleton.com/apple-touch-icon.png</url>
@@ -20,11 +16,7 @@
       <title>Frogsfolly.com Main</title>
       <link>https://markhazleton.com/projects/frogsfolly/</link>
       <description>Web Project Mechanics is a comprehensive content management system (CMS) built on ASP.Net, designed for managing multiple websites efficiently using a single MS-Access database. Developed over 20 years, it offers caching for enhanced performance and operates without external dependencies. | Technologies: ASP.Net, CMS, Web Application, Visual Basic .NET, Multi-site Management | Stage: Build and Deploy</description>
-<<<<<<< HEAD
-      <pubDate>Mon, 15 Dec 2025 17:35:18 GMT</pubDate>
-=======
-      <pubDate>Fri, 12 Dec 2025 17:37:27 GMT</pubDate>
->>>>>>> 09f2a258
+      <pubDate>Mon, 15 Dec 2025 17:39:00 GMT</pubDate>
       <guid isPermaLink="true">https://markhazleton.com/projects/frogsfolly/</guid>
       <category>Projects</category>
       <content:encoded><![CDATA[<h2>Summary</h2><p>Web Project Mechanics is a comprehensive content management system (CMS) built on ASP.Net, designed for managing multiple websites efficiently using a single MS-Access database. Developed over 20 years, it offers caching for enhanced performance and operates without external dependencies.</p>
@@ -37,11 +29,7 @@
       <title>Travel Frogsfolly</title>
       <link>https://markhazleton.com/projects/travel-frogsfolly/</link>
       <description>A website with places we have traveld with a few pictures and descriptions of the highlights. The site is built with Web Project Mechanics CMS | Technologies: Travel Frogsfolly, Mark Hazleton, Web Project, Portfolio</description>
-<<<<<<< HEAD
-      <pubDate>Mon, 15 Dec 2025 17:35:18 GMT</pubDate>
-=======
-      <pubDate>Fri, 12 Dec 2025 17:37:27 GMT</pubDate>
->>>>>>> 09f2a258
+      <pubDate>Mon, 15 Dec 2025 17:39:00 GMT</pubDate>
       <guid isPermaLink="true">https://markhazleton.com/projects/travel-frogsfolly/</guid>
       <category>Projects</category>
       <content:encoded><![CDATA[<h2>Summary</h2><p>A website with places we have traveld with a few pictures and descriptions of the highlights. The site is built with Web Project Mechanics CMS</p>
@@ -53,11 +41,7 @@
       <title>JM Shaw Minerals</title>
       <link>https://markhazleton.com/projects/jm-shaw-minerals/</link>
       <description>A website for a collector of fine gemstones. Uses Web Project Mechanics CMS and some custom code for tracking each item in the collection. | Technologies: JM Shaw Minerals, Mark Hazleton, Web Project, Portfolio</description>
-<<<<<<< HEAD
-      <pubDate>Mon, 15 Dec 2025 17:35:18 GMT</pubDate>
-=======
-      <pubDate>Fri, 12 Dec 2025 17:37:27 GMT</pubDate>
->>>>>>> 09f2a258
+      <pubDate>Mon, 15 Dec 2025 17:39:00 GMT</pubDate>
       <guid isPermaLink="true">https://markhazleton.com/projects/jm-shaw-minerals/</guid>
       <category>Projects</category>
       <content:encoded><![CDATA[<h2>Summary</h2><p>A website for a collector of fine gemstones. Uses Web Project Mechanics CMS and some custom code for tracking each item in the collection.</p>
@@ -69,11 +53,7 @@
       <title>Control Origins: Innovative Tech Solutions</title>
       <link>https://markhazleton.com/projects/control-origins/</link>
       <description>Control Origins offers innovative technology solutions to enhance organizational efficiency and compliance, leveraging industry expertise and best practices. | Technologies: Innovative Technology Solutions, Business Efficiency, Regulatory Compliance, Digital Transformation, Industry Expertise | Stage: Development</description>
-<<<<<<< HEAD
-      <pubDate>Mon, 15 Dec 2025 17:35:18 GMT</pubDate>
-=======
-      <pubDate>Fri, 12 Dec 2025 17:37:27 GMT</pubDate>
->>>>>>> 09f2a258
+      <pubDate>Mon, 15 Dec 2025 17:39:00 GMT</pubDate>
       <guid isPermaLink="true">https://markhazleton.com/projects/control-origins/</guid>
       <category>Projects</category>
       <content:encoded><![CDATA[<h2>Summary</h2><p>Control Origins offers innovative technology solutions to enhance organizational efficiency and compliance, leveraging industry expertise and best practices.</p>
@@ -86,11 +66,7 @@
       <title>Project Mechanics</title>
       <link>https://markhazleton.com/projects/project-mechanics/</link>
       <description>A resource sharing insights and strategies on effective project management and IT service delivery. | Technologies: Project Mechanics, Mark Hazleton, Web Project, Portfolio</description>
-<<<<<<< HEAD
-      <pubDate>Mon, 15 Dec 2025 17:35:18 GMT</pubDate>
-=======
-      <pubDate>Fri, 12 Dec 2025 17:37:27 GMT</pubDate>
->>>>>>> 09f2a258
+      <pubDate>Mon, 15 Dec 2025 17:39:00 GMT</pubDate>
       <guid isPermaLink="true">https://markhazleton.com/projects/project-mechanics/</guid>
       <category>Projects</category>
       <content:encoded><![CDATA[<h2>Description</h2><p>A resource sharing insights and strategies on effective project management and IT service delivery.</p>
@@ -101,11 +77,7 @@
       <title>Data Analytics Web Project Manager</title>
       <link>https://markhazleton.com/projects/data-analysis-demo/</link>
       <description>DAWPM is a modern web application that leverages ASP.NET WebForms and Bootstrap to provide advanced data processing capabilities, including dynamic charting and pivot analysis, transforming CSV data into actionable insights. | Technologies: Data Analytics, CSV Processing, ASP.NET WebForms, Bootstrap, Interactive Visualizations | Stage: Development</description>
-<<<<<<< HEAD
-      <pubDate>Mon, 15 Dec 2025 17:35:18 GMT</pubDate>
-=======
-      <pubDate>Fri, 12 Dec 2025 17:37:27 GMT</pubDate>
->>>>>>> 09f2a258
+      <pubDate>Mon, 15 Dec 2025 17:39:00 GMT</pubDate>
       <guid isPermaLink="true">https://markhazleton.com/projects/data-analysis-demo/</guid>
       <category>Projects</category>
       <content:encoded><![CDATA[<h2>Summary</h2><p>DAWPM is a modern web application that leverages ASP.NET WebForms and Bootstrap to provide advanced data processing capabilities, including dynamic charting and pivot analysis, transforming CSV data into actionable insights.</p>
@@ -118,11 +90,7 @@
       <title>Net 9 Async Demo</title>
       <link>https://markhazleton.com/projects/net-9-async-demo/</link>
       <description>A demonstration of Asyc methods for Api and Web pages. Includes integration with Open Weather. Source is on Github github.com/markhazleton/webspark | Technologies: Net 9 Async Demo, Mark Hazleton, Web Project, Portfolio</description>
-<<<<<<< HEAD
-      <pubDate>Mon, 15 Dec 2025 17:35:18 GMT</pubDate>
-=======
-      <pubDate>Fri, 12 Dec 2025 17:37:27 GMT</pubDate>
->>>>>>> 09f2a258
+      <pubDate>Mon, 15 Dec 2025 17:39:00 GMT</pubDate>
       <guid isPermaLink="true">https://markhazleton.com/projects/net-9-async-demo/</guid>
       <category>Projects</category>
       <content:encoded><![CDATA[<h2>Summary</h2><p>A demonstration of Asyc methods for Api and Web pages. Includes integration with Open Weather. Source is on Github github.com/markhazleton/webspark</p>
@@ -134,11 +102,7 @@
       <title>Mechanics of Motherhood: Recipe Management Platform</title>
       <link>https://markhazleton.com/projects/mechanics-of-motherhood/</link>
       <description>Discover the Mechanics of Motherhood, a recipe management platform tailored for working mothers. Featuring 108+ recipes, mobile-first design, and PWA capabilities, it transforms kitchen chaos into culinary success. | Technologies: recipe management, React, TypeScript, PWA, mobile-first | Stage: Deployment to GitHub Pages</description>
-<<<<<<< HEAD
-      <pubDate>Mon, 15 Dec 2025 17:35:18 GMT</pubDate>
-=======
-      <pubDate>Fri, 12 Dec 2025 17:37:27 GMT</pubDate>
->>>>>>> 09f2a258
+      <pubDate>Mon, 15 Dec 2025 17:39:00 GMT</pubDate>
       <guid isPermaLink="true">https://markhazleton.com/projects/mechanics-of-motherhood/</guid>
       <category>Projects</category>
       <content:encoded><![CDATA[<h2>Summary</h2><p>Discover the Mechanics of Motherhood, a recipe management platform tailored for working mothers. Featuring 108+ recipes, mobile-first design, and PWA capabilities, it transforms kitchen chaos into culinary success.</p>
@@ -151,11 +115,7 @@
       <title>PrismSpark: Advanced C#/.NET Syntax Highlighting Library</title>
       <link>https://markhazleton.com/projects/webspark-prismspark/</link>
       <description>High-performance C#/.NET library for syntax highlighting and theming, porting PrismJS for web applications. | Technologies: C#, .NET, PrismJS, syntax highlighting, web applications | Stage: Development</description>
-<<<<<<< HEAD
-      <pubDate>Mon, 15 Dec 2025 17:35:18 GMT</pubDate>
-=======
-      <pubDate>Fri, 12 Dec 2025 17:37:27 GMT</pubDate>
->>>>>>> 09f2a258
+      <pubDate>Mon, 15 Dec 2025 17:39:00 GMT</pubDate>
       <guid isPermaLink="true">https://markhazleton.com/projects/webspark-prismspark/</guid>
       <category>Projects</category>
       <content:encoded><![CDATA[<h2>Summary</h2><p>High-performance C#/.NET library for syntax highlighting and theming, porting PrismJS for web applications.</p>
@@ -169,11 +129,7 @@
       <title>Bootstrap 5 + Express.js Web Development Starter Kit</title>
       <link>https://markhazleton.com/projects/js-dev-env/</link>
       <description>Feature-rich JavaScript starter kit with Bootstrap 5 and Express.js for modern web app development. | Technologies: JavaScript, Bootstrap 5, Express.js, Web Development, Starter Kit | Stage: Development</description>
-<<<<<<< HEAD
-      <pubDate>Mon, 15 Dec 2025 17:35:18 GMT</pubDate>
-=======
-      <pubDate>Fri, 12 Dec 2025 17:37:27 GMT</pubDate>
->>>>>>> 09f2a258
+      <pubDate>Mon, 15 Dec 2025 17:39:00 GMT</pubDate>
       <guid isPermaLink="true">https://markhazleton.com/projects/js-dev-env/</guid>
       <category>Projects</category>
       <content:encoded><![CDATA[<h2>Summary</h2><p>Feature-rich JavaScript starter kit with Bootstrap 5 and Express.js for modern web app development.</p>
@@ -187,11 +143,7 @@
       <title>TailwindSpark: Tailwind CSS React Showcase</title>
       <link>https://markhazleton.com/projects/tailwind-spark/</link>
       <description>Explore TailwindSpark, a React TypeScript monorepo showcasing Tailwind CSS with responsive design and CI/CD workflows. | Technologies: Tailwind CSS, React, TypeScript, monorepo, responsive design | Stage: Production</description>
-<<<<<<< HEAD
-      <pubDate>Mon, 15 Dec 2025 17:35:18 GMT</pubDate>
-=======
-      <pubDate>Fri, 12 Dec 2025 17:37:27 GMT</pubDate>
->>>>>>> 09f2a258
+      <pubDate>Mon, 15 Dec 2025 17:39:00 GMT</pubDate>
       <guid isPermaLink="true">https://markhazleton.com/projects/tailwind-spark/</guid>
       <category>Projects</category>
       <content:encoded><![CDATA[<h2>Summary</h2><p>Explore TailwindSpark, a React TypeScript monorepo showcasing Tailwind CSS with responsive design and CI/CD workflows.</p>
@@ -205,11 +157,7 @@
       <title>Git Spark: Advanced Git Repository Analytics Tool</title>
       <link>https://markhazleton.com/projects/git-spark/</link>
       <description>Enterprise-grade Git analytics tool offering interactive reports and insights. | Technologies: Git analytics, repository insights, TypeScript, Node.js, enterprise tool | Stage: Production</description>
-<<<<<<< HEAD
-      <pubDate>Mon, 15 Dec 2025 17:35:18 GMT</pubDate>
-=======
-      <pubDate>Fri, 12 Dec 2025 17:37:27 GMT</pubDate>
->>>>>>> 09f2a258
+      <pubDate>Mon, 15 Dec 2025 17:39:00 GMT</pubDate>
       <guid isPermaLink="true">https://markhazleton.com/projects/git-spark/</guid>
       <category>Projects</category>
       <content:encoded><![CDATA[<h2>Summary</h2><p>Enterprise-grade Git analytics tool offering interactive reports and insights.</p>
@@ -223,11 +171,7 @@
       <title>WebSpark Bootswatch Theme Integration Library</title>
       <link>https://markhazleton.com/projects/websparkbootswatch/</link>
       <description>Integrate Bootswatch themes into ASP.NET Core with WebSpark.Bootswatch for dynamic, responsive theming. | Technologies: NuGet, Bootswatch, .NET 9, ASP.NET Core, Bootstrap 5 | Stage: Development</description>
-<<<<<<< HEAD
-      <pubDate>Mon, 15 Dec 2025 17:35:18 GMT</pubDate>
-=======
-      <pubDate>Fri, 12 Dec 2025 17:37:27 GMT</pubDate>
->>>>>>> 09f2a258
+      <pubDate>Mon, 15 Dec 2025 17:39:00 GMT</pubDate>
       <guid isPermaLink="true">https://markhazleton.com/projects/websparkbootswatch/</guid>
       <category>Projects</category>
       <content:encoded><![CDATA[<h2>Summary</h2><p>Integrate Bootswatch themes into ASP.NET Core with WebSpark.Bootswatch for dynamic, responsive theming.</p>
@@ -241,11 +185,7 @@
       <title>TeachSpark: AI-Driven Educational Platform</title>
       <link>https://markhazleton.com/projects/teachspark/</link>
       <description>Experience personalized learning with TeachSpark, an AI-driven educational platform using LLMs for adaptive content delivery. | Technologies: AI-powered education, personalized learning, LLM, .NET 9, Node.js | Stage: Development</description>
-<<<<<<< HEAD
-      <pubDate>Mon, 15 Dec 2025 17:35:18 GMT</pubDate>
-=======
-      <pubDate>Fri, 12 Dec 2025 17:37:27 GMT</pubDate>
->>>>>>> 09f2a258
+      <pubDate>Mon, 15 Dec 2025 17:39:00 GMT</pubDate>
       <guid isPermaLink="true">https://markhazleton.com/projects/teachspark/</guid>
       <category>Projects</category>
       <content:encoded><![CDATA[<h2>Summary</h2><p>Experience personalized learning with TeachSpark, an AI-driven educational platform using LLMs for adaptive content delivery.</p>
